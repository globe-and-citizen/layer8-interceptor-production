--- conflicted
+++ resolved
@@ -12,17 +12,13 @@
 web-sys = { version = "0.3.77", features = ["console", "Window", "Blob", "Event", "IdbTransactionMode",
     "IdbFactory", "IdbDatabase", "IdbTransaction", "IdbOpenDbRequest", "DomStringList", "IdbObjectStore",
     "IdbRequest", "IdbObjectStoreParameters", "DomException"] }
-<<<<<<< HEAD
-once_cell = "1.21.3"
-hmac = "0.12"
-sha2 = "0.10"
-curve25519-dalek = "4.1.1"
-x25519-dalek = {version="^2.0.1", features = ["static_secrets"] }
-getrandom = { version = "0.3", features = ["wasm_js"] }
-=======
 once_cell = "1.21.1"
 reqwest = "0.12.15"
 serde_json = "1.0.140"
 serde-wasm-bindgen = "0.4"
 bytes = "1.10.1"
->>>>>>> a7913bf7
+hmac = "0.12"
+sha2 = "0.10"
+curve25519-dalek = "4.1.1"
+x25519-dalek = {version="^2.0.1", features = ["static_secrets"] }
+getrandom = { version = "0.3", features = ["wasm_js"] }