{
  "name": "frontend",
  "version": "0.0.0",
  "private": true,
  "type": "module",
  "scripts": {
    "dev": "vite",
    "build": "vite build",
    "preview": "vite preview"
  },
  "dependencies": {
<<<<<<< HEAD
    "interceptor-wasm": "../pkg",
    "vite-plugin-wasm": "^3.4.1",
    "vue": "^3.5.13"
=======
    "interceptor-wasm": "file:../pkg",
    "vite-plugin-wasm": "^3.4.1"
>>>>>>> e6b3eef3
  },
  "devDependencies": {
    "typescript": "^5.8.3",
    "vite": "^6.2.4"
  }
}<|MERGE_RESOLUTION|>--- conflicted
+++ resolved
@@ -9,14 +9,9 @@
     "preview": "vite preview"
   },
   "dependencies": {
-<<<<<<< HEAD
-    "interceptor-wasm": "../pkg",
+    "interceptor-wasm": "file:../pkg",
     "vite-plugin-wasm": "^3.4.1",
     "vue": "^3.5.13"
-=======
-    "interceptor-wasm": "file:../pkg",
-    "vite-plugin-wasm": "^3.4.1"
->>>>>>> e6b3eef3
   },
   "devDependencies": {
     "typescript": "^5.8.3",
