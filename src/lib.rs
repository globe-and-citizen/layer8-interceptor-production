--- conflicted
+++ resolved
@@ -1,7 +1,4 @@
 mod utils;
 mod indexeddb;
-<<<<<<< HEAD
+mod wgp_backend;
 mod ntor;
-=======
-mod wgp_backend;
->>>>>>> a7913bf7
