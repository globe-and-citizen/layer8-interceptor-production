<<<<<<< HEAD
use crate::ntor::client::WasmEncryptedMessage;
use crate::utils::{self, js_map_to_headers, jsvalue_to_vec_u8, map_serialize};
=======
use std::collections::HashMap;
>>>>>>> 7a4ff5d7
use bytes::Bytes;
use ntor::client::NTorClient;
use ntor::common::{InitSessionResponse, NTorCertificate, NTorParty};
use reqwest::header::HeaderMap;
use serde::{Deserialize, Serialize};
use wasm_bindgen::prelude::wasm_bindgen;
use wasm_bindgen::{JsValue, UnwrapThrowExt};
use web_sys::console;
<<<<<<< HEAD
=======
use serde::{Deserialize, Serialize};
use ntor::common::{InitSessionResponse, NTorCertificate, NTorParty};
use ntor::client::NTorClient;

use crate::ntor::client::{WasmEncryptedMessage};
use crate::utils::{
    js_map_to_http_header_map,
    jsvalue_to_vec_u8,
    js_map_to_string,
    js_map_to_hashmap
};
use crate::utils;
>>>>>>> 7a4ff5d7

#[wasm_bindgen(getter_with_clone)]
pub struct HttpRequestOptions {
    pub headers: js_sys::Map,
}

#[wasm_bindgen]
impl HttpRequestOptions {
    #[wasm_bindgen(constructor)]
    pub fn new() -> Self {
        return HttpRequestOptions {
            headers: js_sys::Map::new(),
        };
    }
}

#[derive(Serialize, Deserialize, Debug)]
struct Layer8RequestObject {
    pub method: String,
    pub uri: String,
    pub headers: HashMap<String, serde_json::Value>,
    pub body: Vec<u8>,
}

#[derive(Serialize, Deserialize, Debug)]
struct Layer8ResponseObject {
    pub status: u16,
    pub headers: HashMap<String, serde_json::Value>,
    pub body: Vec<u8>,
}

#[wasm_bindgen(getter_with_clone)]
pub struct WasmResponse {
    pub status: u16,
    pub headers: js_sys::Map,
    pub body: JsValue,
}

/// Deprecated
#[wasm_bindgen]
pub async fn http_get(
    url: String,
    options: Option<HttpRequestOptions>,
) -> Result<JsValue, JsValue> {
    let mut header_map = HeaderMap::new();
    if let Some(opts) = options {
        header_map = js_map_to_http_header_map(&opts.headers);
        console::log_1(&format!("Headers: {}", js_map_to_string(&opts.headers)).into());
    }

    let response = reqwest::Client::new()
        .get(url)
        .headers(header_map)
        .send()
        .await
        .map_err(|e| JsValue::from_str(&format!("Request failed: {}", e)))?;

    let body_bytes = match response.bytes().await {
        Ok(bytes) => bytes,
        Err(e) => {
            console::error_1(&format!("Cannot read response body: {}", e).into());
            Bytes::from(vec![])
        }
    };
    let body: serde_json::Value = serde_json::from_slice(&body_bytes)
        .expect_throw("Failed to deserialize response body as json");
    Ok(serde_wasm_bindgen::to_value(&body)
        .expect_throw("Failed to convert response body to JsValue"))
}

fn wrap_request(
    uri: String,
    body: JsValue,
    options: Option<HttpRequestOptions>,
) -> Result<Vec<u8>, JsValue> {
<<<<<<< HEAD
    let mut serialized_header = "[]".to_string();
=======

    let mut serialized_header: HashMap<String, serde_json::Value> = HashMap::new();
>>>>>>> 7a4ff5d7
    if let Some(opts) = options {
        // serialized_header = js_map_to_string(&opts.headers);
        serialized_header = js_map_to_hashmap(&opts.headers)
            .map_err(|e| {
                console::error_1((&e).into());
                e
            })?;
        console::log_1(&format!("Serialized headers: {:?}", serialized_header).into());
    }

    let serialized_body = match jsvalue_to_vec_u8(&body) {
        Ok(vec) => vec,
        Err(e) => {
            console::error_1((&e).into());
            return Err(e);
        }
    };

    let wrapped_request = Layer8RequestObject {
        method: "POST".to_string(),
        uri,
        headers: serialized_header,
        body: serialized_body,
    };
    console::log_1(&format!("WrappedUserRequest: {:?}", wrapped_request).into());

    utils::struct_to_vec(&wrapped_request)
}

// #[wasm_bindgen]
async fn http_post(
    ntor_result: InitTunnelResult,
    host: String,
    uri: String,
    body: JsValue,
    options: Option<HttpRequestOptions>,
) -> Result<WasmResponse, JsValue> {
<<<<<<< HEAD
    // wrap user request to WrappedUserRequest - the Interceptor's `/proxy` request body
=======

    // wrap user request to Layer8RequestObject - the Interceptor's `/proxy` request body
>>>>>>> 7a4ff5d7
    let wrapped_request_bytes = match wrap_request(uri, body, options) {
        Ok(bytes) => bytes,
        Err(e) => {
            console::error_1((&e).into());
            return Err(e);
        }
    };

    // Encrypt the request body using nTor shared secret
    let encrypted_request = match ntor_result.client.wasm_encrypt(wrapped_request_bytes) {
        Ok(encrypted) => encrypted,
        Err(e) => {
            console::error_1(&format!("Encryption error: {}", e.to_string()).into());
            return Err(e.into());
        }
    };
    console::log_1(&format!("EncryptedRequest: {:?}", encrypted_request).into());

    // Send the encrypted request to the FP via `/proxy` endpoint
    let response = reqwest::Client::new()
        .post(format!("{}/proxy", host))
        .header("Content-Type", "application/json")
        .header("Access-Control-Allow-Headers", "Content-Length")
        .header("ntor-session-id", ntor_result.ntor_session_id)
        .body(serde_json::to_string(&encrypted_request).unwrap_throw())
        .send()
        .await
        .map_err(|e| JsValue::from_str(&format!("Request failed: {}", e)))?;

    console::log_1(&format!("Response headers: {:?}", response.headers()).into());

    // parse the response body to WasmEncryptedMessage
    let encrypted_response: WasmEncryptedMessage = match response.bytes().await {
        Ok(bytes) => {
<<<<<<< HEAD
            console::log_1(
                &format!(
                    "Encrypted response body: {}",
                    utils::vec_to_string(bytes.to_vec())
                )
                .into(),
            );

            utils::vec_to_struct(bytes.to_vec()).map_err(|e| {
                console::error_1((&e).into());
                e
            })?
        }
=======
            console::log_1(&format!(
                "Encrypted response body: {}",
                utils::vec_to_string(bytes.to_vec())).into()
            );

            utils::vec_to_struct(bytes.to_vec())
                .map_err(|e| {
                    console::error_1((&e).into());
                    e
                })?
        },
>>>>>>> 7a4ff5d7
        Err(e) => {
            console::error_1(&format!("Cannot read response body: {}", e).into());
            return Err(e.to_string().into());
        }
    };

    // Decrypt the response body using nTor shared secret
<<<<<<< HEAD
    let decrypted_response = match ntor_result
        .client
        .wasm_decrypt(encrypted_response.nonce.to_vec(), encrypted_response.data)
    {
        Ok(bytes) => {
            console::log_1(
                &format!(
                    "Decrypted response body: {}",
                    utils::vec_to_string(bytes.clone())
                )
                .into(),
            );

            utils::vec_to_struct::<WrappedBackendResponse>(bytes).map_err(|e| {
                console::error_1((&e).into());
                e
            })?
=======
    let decrypted_response = match ntor_result.client.wasm_decrypt(
        encrypted_response.nonce.to_vec(),
        encrypted_response.data
    ) {
        Ok(bytes) => {
            console::log_1(
                &format!("Decrypted response body: {}", utils::vec_to_string(bytes.clone())).into()
            );

            utils::vec_to_struct::<Layer8ResponseObject>(bytes)
                .map_err(|e| {
                    console::error_1((&e).into());
                    e
                })?
>>>>>>> 7a4ff5d7
        }
        Err(e) => {
            console::error_1(&format!("Decryption error: {}", e.to_string()).into());
            return Err(e.into());
        }
    };

    // Reconstruct the response
    let be_headers = utils::hashmap_to_js_map(&decrypted_response.headers)
        .map_err(|e| {
            console::error_1((&e).into());
            e
        })?;
    let body: serde_json::Value = utils::vec_to_struct(decrypted_response.body).unwrap_throw();
    let be_body = serde_wasm_bindgen::to_value(&body).unwrap_throw();

    let be_response = WasmResponse {
        status: decrypted_response.status,
        headers: be_headers,
        body: be_body,
    };

    return Ok(be_response);
}

#[derive(Clone)]
#[wasm_bindgen(getter_with_clone)]
pub struct InitTunnelResult {
    pub(crate) client: ntor::client::NTorClient,
    pub(crate) ntor_session_id: String,
}

// #[wasm_bindgen]
pub async fn init_tunnel(backend_url: String) -> Result<InitTunnelResult, JsValue> {
    let mut client = NTorClient::new();

    let init_session_msg = client.initialise_session();

    #[derive(Serialize)]
    struct InitTunnelRequest {
        pub public_key: Vec<u8>,
    }

    #[derive(Deserialize)]
    struct InitTunnelResponse {
        ephemeral_public_key: Vec<u8>,
        t_b_hash: Vec<u8>,
        server_id: String,
        static_public_key: Vec<u8>,
        session_id: String,
    }

    let request_body = InitTunnelRequest {
        public_key: init_session_msg.public_key(),
    };

    let response = reqwest::Client::new()
        .post(backend_url)
        .header("Content-Length", "application/json")
        .body(
            serde_json::to_string(&request_body)
                .expect_throw("Failed to serialize request body to JSON"),
        )
        .send()
        .await
        .map_err(|e| JsValue::from_str(&format!("Request failed: {}", e)))?;

    let response_bytes = match response.bytes().await {
        Ok(bytes) => bytes.to_vec(),
        Err(err) => {
            console::error_1(&format!("Cannot read response body: {}", err).into());
            return Err(JsValue::from_str(&format!(
                "Cannot read response body: {:?}",
                err
            )));
        }
    };

    // log the response bytes for debugging
    console::log_1(
        &format!(
            "Response bytes: {}",
            utils::vec_to_string(response_bytes.clone())
        )
        .into(),
    );

    let response_body = serde_json::from_slice::<InitTunnelResponse>(&response_bytes)
        .expect_throw("Failed to deserialize response body as InitTunnelResponse");

<<<<<<< HEAD
    let init_msg_response =
        InitSessionResponse::new(response_body.ephemeral_public_key, response_body.t_b_hash);

    let server_certificate =
        NTorCertificate::new(response_body.static_public_key, response_body.server_id);
=======
    let init_msg_response = InitSessionResponse::new(
        response_body.ephemeral_public_key,
        response_body.t_b_hash
    );

    let server_certificate = NTorCertificate::new(
        response_body.static_public_key,
        response_body.server_id
    );
>>>>>>> 7a4ff5d7

    let flag = client.handle_response_from_server(&server_certificate, &init_msg_response);

    if !flag {
        return Err(JsValue::from_str("Failed to create nTor Client"));
    };

    console::log_1(
<<<<<<< HEAD
        &format!(
            "NTor shared secret: {:?}",
            client.get_shared_secret().unwrap_throw()
        )
        .into(),
=======
        &format!("NTor shared secret: {:?}", client.get_shared_secret().unwrap_throw()).into()
>>>>>>> 7a4ff5d7
    );

    let result = InitTunnelResult {
        client: client,
        ntor_session_id: response_body.session_id,
    };

    Ok(result)
}<|MERGE_RESOLUTION|>--- conflicted
+++ resolved
@@ -1,19 +1,9 @@
-<<<<<<< HEAD
-use crate::ntor::client::WasmEncryptedMessage;
-use crate::utils::{self, js_map_to_headers, jsvalue_to_vec_u8, map_serialize};
-=======
 use std::collections::HashMap;
->>>>>>> 7a4ff5d7
 use bytes::Bytes;
-use ntor::client::NTorClient;
-use ntor::common::{InitSessionResponse, NTorCertificate, NTorParty};
 use reqwest::header::HeaderMap;
-use serde::{Deserialize, Serialize};
+use wasm_bindgen::{JsValue, UnwrapThrowExt};
 use wasm_bindgen::prelude::wasm_bindgen;
-use wasm_bindgen::{JsValue, UnwrapThrowExt};
 use web_sys::console;
-<<<<<<< HEAD
-=======
 use serde::{Deserialize, Serialize};
 use ntor::common::{InitSessionResponse, NTorCertificate, NTorParty};
 use ntor::client::NTorClient;
@@ -26,7 +16,6 @@
     js_map_to_hashmap
 };
 use crate::utils;
->>>>>>> 7a4ff5d7
 
 #[wasm_bindgen(getter_with_clone)]
 pub struct HttpRequestOptions {
@@ -102,12 +91,8 @@
     body: JsValue,
     options: Option<HttpRequestOptions>,
 ) -> Result<Vec<u8>, JsValue> {
-<<<<<<< HEAD
-    let mut serialized_header = "[]".to_string();
-=======
 
     let mut serialized_header: HashMap<String, serde_json::Value> = HashMap::new();
->>>>>>> 7a4ff5d7
     if let Some(opts) = options {
         // serialized_header = js_map_to_string(&opts.headers);
         serialized_header = js_map_to_hashmap(&opts.headers)
@@ -145,12 +130,8 @@
     body: JsValue,
     options: Option<HttpRequestOptions>,
 ) -> Result<WasmResponse, JsValue> {
-<<<<<<< HEAD
-    // wrap user request to WrappedUserRequest - the Interceptor's `/proxy` request body
-=======
 
     // wrap user request to Layer8RequestObject - the Interceptor's `/proxy` request body
->>>>>>> 7a4ff5d7
     let wrapped_request_bytes = match wrap_request(uri, body, options) {
         Ok(bytes) => bytes,
         Err(e) => {
@@ -185,13 +166,9 @@
     // parse the response body to WasmEncryptedMessage
     let encrypted_response: WasmEncryptedMessage = match response.bytes().await {
         Ok(bytes) => {
-<<<<<<< HEAD
-            console::log_1(
-                &format!(
-                    "Encrypted response body: {}",
-                    utils::vec_to_string(bytes.to_vec())
-                )
-                .into(),
+            console::log_1(&format!(
+                "Encrypted response body: {}",
+                utils::vec_to_string(bytes.to_vec())).into()
             );
 
             utils::vec_to_struct(bytes.to_vec()).map_err(|e| {
@@ -199,19 +176,6 @@
                 e
             })?
         }
-=======
-            console::log_1(&format!(
-                "Encrypted response body: {}",
-                utils::vec_to_string(bytes.to_vec())).into()
-            );
-
-            utils::vec_to_struct(bytes.to_vec())
-                .map_err(|e| {
-                    console::error_1((&e).into());
-                    e
-                })?
-        },
->>>>>>> 7a4ff5d7
         Err(e) => {
             console::error_1(&format!("Cannot read response body: {}", e).into());
             return Err(e.to_string().into());
@@ -219,25 +183,6 @@
     };
 
     // Decrypt the response body using nTor shared secret
-<<<<<<< HEAD
-    let decrypted_response = match ntor_result
-        .client
-        .wasm_decrypt(encrypted_response.nonce.to_vec(), encrypted_response.data)
-    {
-        Ok(bytes) => {
-            console::log_1(
-                &format!(
-                    "Decrypted response body: {}",
-                    utils::vec_to_string(bytes.clone())
-                )
-                .into(),
-            );
-
-            utils::vec_to_struct::<WrappedBackendResponse>(bytes).map_err(|e| {
-                console::error_1((&e).into());
-                e
-            })?
-=======
     let decrypted_response = match ntor_result.client.wasm_decrypt(
         encrypted_response.nonce.to_vec(),
         encrypted_response.data
@@ -252,7 +197,6 @@
                     console::error_1((&e).into());
                     e
                 })?
->>>>>>> 7a4ff5d7
         }
         Err(e) => {
             console::error_1(&format!("Decryption error: {}", e.to_string()).into());
@@ -331,25 +275,8 @@
         }
     };
 
-    // log the response bytes for debugging
-    console::log_1(
-        &format!(
-            "Response bytes: {}",
-            utils::vec_to_string(response_bytes.clone())
-        )
-        .into(),
-    );
-
-    let response_body = serde_json::from_slice::<InitTunnelResponse>(&response_bytes)
-        .expect_throw("Failed to deserialize response body as InitTunnelResponse");
-
-<<<<<<< HEAD
-    let init_msg_response =
-        InitSessionResponse::new(response_body.ephemeral_public_key, response_body.t_b_hash);
-
-    let server_certificate =
-        NTorCertificate::new(response_body.static_public_key, response_body.server_id);
-=======
+    let response_body = serde_json::from_slice::<InitTunnelResponse>(&response_bytes).unwrap_throw();
+
     let init_msg_response = InitSessionResponse::new(
         response_body.ephemeral_public_key,
         response_body.t_b_hash
@@ -359,7 +286,6 @@
         response_body.static_public_key,
         response_body.server_id
     );
->>>>>>> 7a4ff5d7
 
     let flag = client.handle_response_from_server(&server_certificate, &init_msg_response);
 
@@ -368,15 +294,7 @@
     };
 
     console::log_1(
-<<<<<<< HEAD
-        &format!(
-            "NTor shared secret: {:?}",
-            client.get_shared_secret().unwrap_throw()
-        )
-        .into(),
-=======
         &format!("NTor shared secret: {:?}", client.get_shared_secret().unwrap_throw()).into()
->>>>>>> 7a4ff5d7
     );
 
     let result = InitTunnelResult {
